--- conflicted
+++ resolved
@@ -43,8 +43,4 @@
     },
 }
 
-<<<<<<< HEAD
-export declare const Markdown = Extension<MarkdownOptions, MarkdownStorage>;
-=======
-export declare const Markdown: Extension<MarkdownOptions, MarkdownStorage>;
->>>>>>> 09e95d9f
+export declare const Markdown: Extension<MarkdownOptions, MarkdownStorage>;