--- conflicted
+++ resolved
@@ -1,11 +1,6 @@
 import { Fragment } from "prosemirror-model";
 import { getHTMLFromFragment, Mark } from "@tiptap/core";
-<<<<<<< HEAD
 import { MarkdownMark } from "../../util/extensions";
-import { Fragment } from "prosemirror-model";
-=======
-import { createMarkdownExtension } from "../../util/extensions";
->>>>>>> aa860e1d
 
 const HTML = Mark.create({
     name: 'htmlMark',
